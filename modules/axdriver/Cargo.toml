[package]
name = "axdriver"
version.workspace = true
edition.workspace = true
authors = [
    "Yuekai Jia <equation618@gmail.com>",
    "ChengXiang Qi <kuangjux@outlook.com>",
]
description = "ArceOS device drivers"
license.workspace = true
homepage.workspace = true
repository = "https://github.com/arceos-org/arceos/tree/main/modules/axdriver"
documentation = "https://arceos-org.github.io/arceos/axdriver/index.html"

[features]
dyn = []
bus-mmio = []
bus-pci = ["dep:axdriver_pci", "dep:axhal", "dep:axconfig"]
block = ["axdriver_block"]
display = ["axdriver_display"]
input = ["axdriver_input"]
net = ["axdriver_net"]

# Enabled by features `virtio-*`
virtio = ["axdriver_virtio", "dep:axalloc", "dep:axhal", "dep:axconfig"]

# various types of drivers
virtio-blk = ["block", "virtio", "axdriver_virtio/block"]
virtio-gpu = ["display", "virtio", "axdriver_virtio/gpu"]
virtio-input = ["input", "virtio", "axdriver_virtio/input"]
virtio-net = ["net", "virtio", "axdriver_virtio/net"]
bcm2835-sdhci = ["block", "axdriver_block/bcm2835-sdhci"]
ramdisk = ["block", "axdriver_block/ramdisk", "dep:axhal", "dep:axconfig"]
sdmmc-gpt = ["block", "axdriver_block/sdmmc", "axdriver_block/gpt", "dep:axhal", "dep:axconfig"]
ahci-gpt = [
    "block",
    "axdriver_block",
    "axdriver_block/gpt",
    "dep:axhal",
    "dep:ahci_driver",
    "dep:printf-compat",
]
ixgbe = ["net", "axdriver_net/ixgbe", "dep:axalloc", "dep:axhal", "dep:axdma"]
fxmac = ["net", "axdriver_net/fxmac", "dep:axalloc", "dep:axhal", "dep:axdma"]
# more devices example: e1000 = ["net", "axdriver_net/e1000"]

[dependencies]
axalloc = { workspace = true, optional = true }
axconfig = { workspace = true, optional = true }
axdma = { workspace = true, optional = true }
axhal = { workspace = true, optional = true }

<<<<<<< HEAD
axdriver_base = { git = "https://github.com/Starry-OS/axdriver_crates.git", rev = "6ddb55b" }
axdriver_block = { git = "https://github.com/Starry-OS/axdriver_crates.git", rev = "6ddb55b", optional = true }
axdriver_display = { git = "https://github.com/Starry-OS/axdriver_crates.git", rev = "6ddb55b", optional = true }
axdriver_input = { git = "https://github.com/Starry-OS/axdriver_crates.git", rev = "6ddb55b", optional = true }
axdriver_net = { git = "https://github.com/Starry-OS/axdriver_crates.git", rev = "6ddb55b", optional = true }
axdriver_pci = { git = "https://github.com/Starry-OS/axdriver_crates.git", rev = "6ddb55b", optional = true }
axdriver_virtio = { git = "https://github.com/Starry-OS/axdriver_crates.git", rev = "6ddb55b", optional = true }
=======
axdriver_base = { git = "https://github.com/starry-mix-rk3588/axdriver_crates", rev = "840f811" }
axdriver_block = { git = "https://github.com/starry-mix-rk3588/axdriver_crates", rev = "840f811", optional = true }
axdriver_display = { git = "https://github.com/starry-mix-rk3588/axdriver_crates", rev = "840f811", optional = true }
axdriver_input = { git = "https://github.com/starry-mix-rk3588/axdriver_crates", rev = "840f811", optional = true }
axdriver_net = { git = "https://github.com/starry-mix-rk3588/axdriver_crates", rev = "840f811", optional = true }
axdriver_pci = { git = "https://github.com/starry-mix-rk3588/axdriver_crates", rev = "840f811", optional = true }
axdriver_virtio = { git = "https://github.com/starry-mix-rk3588/axdriver_crates", rev = "840f811", optional = true }
>>>>>>> 8a434f7c
cfg-if = { workspace = true }
crate_interface = { workspace = true }
log = { workspace = true }
ahci_driver = { git = "https://github.com/Starry-OS/ahci_driver.git", rev = "beaa9c8", optional = true }
printf-compat = { git = "https://github.com/lights0123/printf-compat.git", rev = "5f5c9cc", default-features = false, optional = true }<|MERGE_RESOLUTION|>--- conflicted
+++ resolved
@@ -50,7 +50,6 @@
 axdma = { workspace = true, optional = true }
 axhal = { workspace = true, optional = true }
 
-<<<<<<< HEAD
 axdriver_base = { git = "https://github.com/Starry-OS/axdriver_crates.git", rev = "6ddb55b" }
 axdriver_block = { git = "https://github.com/Starry-OS/axdriver_crates.git", rev = "6ddb55b", optional = true }
 axdriver_display = { git = "https://github.com/Starry-OS/axdriver_crates.git", rev = "6ddb55b", optional = true }
@@ -58,15 +57,6 @@
 axdriver_net = { git = "https://github.com/Starry-OS/axdriver_crates.git", rev = "6ddb55b", optional = true }
 axdriver_pci = { git = "https://github.com/Starry-OS/axdriver_crates.git", rev = "6ddb55b", optional = true }
 axdriver_virtio = { git = "https://github.com/Starry-OS/axdriver_crates.git", rev = "6ddb55b", optional = true }
-=======
-axdriver_base = { git = "https://github.com/starry-mix-rk3588/axdriver_crates", rev = "840f811" }
-axdriver_block = { git = "https://github.com/starry-mix-rk3588/axdriver_crates", rev = "840f811", optional = true }
-axdriver_display = { git = "https://github.com/starry-mix-rk3588/axdriver_crates", rev = "840f811", optional = true }
-axdriver_input = { git = "https://github.com/starry-mix-rk3588/axdriver_crates", rev = "840f811", optional = true }
-axdriver_net = { git = "https://github.com/starry-mix-rk3588/axdriver_crates", rev = "840f811", optional = true }
-axdriver_pci = { git = "https://github.com/starry-mix-rk3588/axdriver_crates", rev = "840f811", optional = true }
-axdriver_virtio = { git = "https://github.com/starry-mix-rk3588/axdriver_crates", rev = "840f811", optional = true }
->>>>>>> 8a434f7c
 cfg-if = { workspace = true }
 crate_interface = { workspace = true }
 log = { workspace = true }
