--- conflicted
+++ resolved
@@ -25,15 +25,10 @@
 
 static KERNEL_ASPACE: LazyInit<SpinNoIrq<AddrSpace>> = LazyInit::new();
 
-<<<<<<< HEAD
 fn mapping_to_linux_error(err: MappingError) -> LinuxError {
-    warn!("Mapping error: {:?}", err);
-=======
-fn mapping_err_to_ax_err(err: MappingError) -> AxError {
     if !matches!(err, MappingError::AlreadyExists) {
         warn!("Mapping error: {err:?}");
     }
->>>>>>> 73ce9029
     match err {
         MappingError::InvalidParam => LinuxError::EINVAL,
         MappingError::AlreadyExists => LinuxError::EEXIST,
